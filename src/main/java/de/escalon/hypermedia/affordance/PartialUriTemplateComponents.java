--- conflicted
+++ resolved
@@ -13,171 +13,82 @@
 
 package de.escalon.hypermedia.affordance;
 
+import java.util.List;
+
 import org.springframework.util.Assert;
 import org.springframework.util.StringUtils;
 
-import java.util.List;
-
 /**
  * Represents components of a Uri Template with variables.
- *
  * Created by dschulten on 04.12.2014.
  */
 public class PartialUriTemplateComponents {
 
-<<<<<<< HEAD
-    private String baseUri;
-    private String queryHead;
-    private String queryTail;
-    private String fragmentIdentifier;
-    private List<String> variableNames;
-
-    /**
-     * Represents components of a Uri Template with variables.
-     *
-     * @param fragmentIdentifier,
-     *         beginning with #, may contain a fragment variable, may also be empty
-     * @param baseUri
-     *         may be relative or absolute, and may contain {xxx} or {/xxx} style variables
-     * @param queryHead
-     *         start of query containing expanded key-value pairs (no variables), beginning with ?, may
-     *         be empty
-     * @param queryTail
-     *         comma-separated list of unexpanded query keys, may be empty
-     * @param variableNames names of template variables
-     */
-    public PartialUriTemplateComponents(String baseUri, String queryHead, String queryTail, String
-            fragmentIdentifier, List<String> variableNames) {
-        Assert.notNull(baseUri);
-        Assert.notNull(queryHead);
-        Assert.notNull(queryTail);
-        Assert.notNull(fragmentIdentifier);
-        Assert.notNull(variableNames);
-        this.baseUri = baseUri;
-        this.queryHead = queryHead;
-        this.queryTail = queryTail;
-        this.fragmentIdentifier = fragmentIdentifier;
-        this.variableNames = variableNames;
-    }
-
-    public List<String> getVariableNames() {
-        return variableNames;
-    }
-
-    public boolean isBaseUriTemplated() {
-        return baseUri.matches(".*\\{.+\\}.*");
-    }
-
-    public String getBaseUri() {
-        return baseUri;
-    }
-
-    /**
-     * Query head starting with ? continued by expanded query parameters, separated by &amp;
-     *
-     * @return query head, may be empty
-     */
-    public String getQueryHead() {
-        return queryHead;
-    }
-
-    /**
-     * Query tail containing unexpanded query parameters as comma-separated list.
-     *
-     * @return query tail, may be empty
-     */
-    public String getQueryTail() {
-        return queryTail;
-    }
-
-    /**
-     * Query consisting of expanded parameters and unexpanded parameters.
-     *
-     * @return query, may be empty
-     */
-    public String getQuery() {
-        StringBuilder query = new StringBuilder();
-        if (queryTail.length() > 0) {
-            if (queryHead.length() == 0) {
-                query.append("{?")
-                        .append(queryTail)
-                        .append("}");
-            } else if (queryHead.length() > 0) {
-                query.append(queryHead)
-                        .append("{&")
-                        .append(queryTail)
-                        .append("}");
-            }
-        } else {
-            query.append(queryHead);
-        }
-        return query.toString();
-    }
-
-
-    public String getFragmentIdentifier() {
-        return fragmentIdentifier;
-    }
-
-    /**
-     * Concatenates all components to uri String.
-     *
-     * @return uri String
-     */
-    public String toString() {
-        return baseUri + getQuery() + fragmentIdentifier;
-    }
-
-    public boolean hasVariables() {
-        return baseUri.contains("{") || !StringUtils.isEmpty(queryTail) || fragmentIdentifier.contains("{");
-    }
-
-
-=======
 	private String baseUri;
 	private String queryHead;
 	private String queryTail;
 	private String fragmentIdentifier;
+	private List<String> variableNames;
 
 	/**
 	 * Represents components of a Uri Template with variables.
 	 *
+	 * @param fragmentIdentifier, beginning with #, may contain a fragment variable, may also be empty
 	 * @param baseUri may be relative or absolute, and may contain {xxx} or {/xxx} style variables
-	 * @param queryHead start of query containing expanded key-value pairs (no variables), beginning with ?, may be empty
+	 * @param queryHead start of query containing expanded key-value pairs (no variables), beginning with ?, may
+	 * be empty
 	 * @param queryTail comma-separated list of unexpanded query keys, may be empty
-	 * @param fragmentIdentifier, beginning with #, may contain a fragment variable, may also be empty
+	 * @param variableNames names of template variables
 	 */
-	public PartialUriTemplateComponents(String baseUri, String queryHead, String queryTail, String fragmentIdentifier) {
+	public PartialUriTemplateComponents(String baseUri, String queryHead, String queryTail, String
+			fragmentIdentifier, List<String> variableNames) {
 		Assert.notNull(baseUri);
 		Assert.notNull(queryHead);
 		Assert.notNull(queryTail);
 		Assert.notNull(fragmentIdentifier);
+		Assert.notNull(variableNames);
 		this.baseUri = baseUri;
 		this.queryHead = queryHead;
 		this.queryTail = queryTail;
 		this.fragmentIdentifier = fragmentIdentifier;
+		this.variableNames = variableNames;
+	}
+
+	public List<String> getVariableNames() {
+		return variableNames;
 	}
 
 	public boolean isBaseUriTemplated() {
-		return hasVariables(baseUri);
-	}
-
-	private boolean hasVariables(String component) {
-		return component.matches(".*\\{.+\\}.*");
+		return baseUri.matches(".*\\{.+\\}.*");
 	}
 
 	public String getBaseUri() {
 		return baseUri;
 	}
 
+	/**
+	 * Query head starting with ? continued by expanded query parameters, separated by &amp;
+	 *
+	 * @return query head, may be empty
+	 */
 	public String getQueryHead() {
 		return queryHead;
 	}
 
+	/**
+	 * Query tail containing unexpanded query parameters as comma-separated list.
+	 *
+	 * @return query tail, may be empty
+	 */
 	public String getQueryTail() {
 		return queryTail;
 	}
 
+	/**
+	 * Query consisting of expanded parameters and unexpanded parameters.
+	 *
+	 * @return query, may be empty
+	 */
 	public String getQuery() {
 		StringBuilder query = new StringBuilder();
 		if (queryTail.length() > 0) {
@@ -212,7 +123,6 @@
 	}
 
 	public boolean hasVariables() {
-		return hasVariables(baseUri) || !StringUtils.isEmpty(queryTail) || hasVariables(fragmentIdentifier);
+		return baseUri.contains("{") || !StringUtils.isEmpty(queryTail) || fragmentIdentifier.contains("{");
 	}
->>>>>>> 8ab0d190
 }