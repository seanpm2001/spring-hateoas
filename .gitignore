--- conflicted
+++ resolved
@@ -2,11 +2,6 @@
 .settings/
 .project
 .classpath
-<<<<<<< HEAD
-/.idea
-/spring-hateoas.iml
-=======
 *.iml
 .idea
-*.orig
->>>>>>> 665ee700
+*.orig